{
  "quic-go": {
    "image": "martenseemann/quic-go-interop:latest",
    "url": "https://github.com/lucas-clemente/quic-go",
    "role": "both"
  },
<<<<<<< HEAD
  "quicly": {
    "image": "therealsedrubal/quicly-qns",
    "url": "https://github.com/h2o/quicly",
    "role": "both"
  },
=======
>>>>>>> add48d02
  "ngtcp2": {
    "image": "ghcr.io/ngtcp2/ngtcp2-interop:latest",
    "url": "https://github.com/ngtcp2/ngtcp2",
    "role": "both"
  },
  "quant": {
    "image": "therealsedrubal/quant-qns",
    "url": "https://github.com/NTAP/quant",
    "role": "both"
  },
  "mvfst": {
    "image": "lnicco/mvfst-qns:latest",
    "url": "https://github.com/facebookincubator/mvfst",
    "role": "both"
  },
  "quiche": {
    "image": "cloudflare/quiche-qns:latest",
    "url": "https://github.com/cloudflare/quiche",
    "role": "both"
  },
  "kwik": {
    "image": "peterdoornbosch/kwik_n_flupke-interop",
    "url": "https://github.com/ptrd/kwik",
    "role": "both"
  },
  "picoquic": {
    "image": "privateoctopus/picoquic:latest",
    "url": "https://github.com/private-octopus/picoquic",
    "role": "both"
  },
  "aioquic": {
    "image": "aiortc/aioquic-qns:latest",
    "url": "https://github.com/aiortc/aioquic",
    "role": "both"
  },
  "neqo": {
    "image": "neqoquic/neqo-qns:latest",
    "url": "https://github.com/mozilla/neqo",
    "role": "both"
  },
  "nginx": {
    "image": "nginx/nginx-quic-qns:latest",
    "url": "https://quic.nginx.org/",
    "role": "server"
  },
  "msquic": {
    "image": "ghcr.io/microsoft/msquic/qns:main",
    "url": "https://github.com/microsoft/msquic",
    "role": "both"
  },
  "chrome": {
    "image": "martenseemann/chrome-quic-interop-runner",
    "url": "https://github.com/marten-seemann/chrome-quic-interop-runner",
    "role": "client"
  },
  "xquic": {
    "image": "kulsk/xquic:latest",
    "url": "https://github.com/alibaba/xquic",
    "role": "both"
  },
  "lsquic": {
    "image": "litespeedtech/lsquic-qir:latest",
    "url": "https://github.com/litespeedtech/lsquic",
    "role": "both"
  },
  "haproxy": {
    "image": "haproxytech/haproxy-qns:latest",
    "url": "https://github.com/haproxy/haproxy",
    "role": "server"
  },
  "quinn": {
    "image": "stammw/quinn-interop:latest",
    "url": "https://github.com/quinn-rs/quinn",
    "role": "both"
  },
  "s2n-quic": {
    "image": "public.ecr.aws/s2n/s2n-quic-qns:latest",
    "url": "https://github.com/aws/s2n-quic",
    "role": "both"
  }
}<|MERGE_RESOLUTION|>--- conflicted
+++ resolved
@@ -4,14 +4,6 @@
     "url": "https://github.com/lucas-clemente/quic-go",
     "role": "both"
   },
-<<<<<<< HEAD
-  "quicly": {
-    "image": "therealsedrubal/quicly-qns",
-    "url": "https://github.com/h2o/quicly",
-    "role": "both"
-  },
-=======
->>>>>>> add48d02
   "ngtcp2": {
     "image": "ghcr.io/ngtcp2/ngtcp2-interop:latest",
     "url": "https://github.com/ngtcp2/ngtcp2",

"""Test case definitions."""
import abc
import filecmp
import logging
import os
import re
import subprocess
import sys
import tempfile
from datetime import datetime, timedelta
from pathlib import Path
from typing import ClassVar, Optional, Type, Union
from enum import Enum

from Crypto.Cipher import AES  # type: ignore

from custom_types import IPAddress
from enums import ECN, Perspective
from exceptions import ErrorCode, TestFailed, TestUnsupported
from result_parser import MeasurementDescription, TestDescription
from trace_analyzer import (
    Direction,
    PacketType,
    TraceAnalyzer,
    get_packet_type,
    QUIC_V1,
)
from units import DataRate, FileSize, Time
from utils import LOGGER, random_string

QUIC_DRAFT = 34  # draft-34
QUIC_VERSION = 0x1


def generate_cert_chain(directory: Union[str, Path], length: int = 1):
    LOGGER.debug("Generating cert chain into directory %s...", directory)
    try:
        stdout = subprocess.check_output(
            f"./certs.sh {directory} {length}",
            shell=True,
            stderr=subprocess.STDOUT,
            text=True,
        ).strip()
    except subprocess.CalledProcessError:
        LOGGER.info("Unable to create certificates")
        sys.exit(1)

    if stdout:
        LOGGER.debug("%s", stdout)


class TestCase(abc.ABC):
    data_rate: ClassVar[int] = 10 * DataRate.MBPS
    rtt = 30 * Time.MS

    def __init__(
        self,
        sim_log_dir: Path,
        client_keylog_file: Path,
        server_keylog_file: Path,
    ):
        self._server_keylog_file = server_keylog_file
        self._client_keylog_file = client_keylog_file
        self._files = list[str]()
        self._sim_log_dir = sim_log_dir
        self._www_dir: Optional[tempfile.TemporaryDirectory] = None
        self._download_dir: Optional[tempfile.TemporaryDirectory] = None
        self._cert_dir: Optional[tempfile.TemporaryDirectory] = None
        self._client_client_addrs = set[IPAddress]()
        self._client_server_addrs = set[IPAddress]()
        self._server_client_addrs = set[IPAddress]()
        self._server_server_addrs = set[IPAddress]()
        self._server_trace: Optional[TraceAnalyzer] = None
        self._client_trace: Optional[TraceAnalyzer] = None

    def set_ip_addrs(
        self,
        client_client_addrs: set[IPAddress],
        client_server_addrs: set[IPAddress],
        server_client_addrs: set[IPAddress],
        server_server_addrs: set[IPAddress],
    ):
        """
        Set the IP addresses as set of the current deployment for the current execution of the testcase.
        """
        self._client_client_addrs = client_client_addrs
        self._client_server_addrs = client_server_addrs
        self._server_client_addrs = server_client_addrs
        self._server_server_addrs = server_server_addrs

    @classmethod
    @property
    @abc.abstractmethod
    def name(cls) -> str:
        """A long string for this test."""

    @classmethod
    @property
    @abc.abstractmethod
    def abbreviation(cls) -> str:
        """A short string for this test."""

    @classmethod
    @property
    @abc.abstractmethod
    def desc(cls) -> str:
        pass

    def __str__(self):
        return self.name

    @classmethod
    def testname(cls, perspective: Perspective):
        """The name of testcase presented to the endpoint Docker images"""

        return cls.name

    @classmethod
    @property
    def scenario(cls) -> str:
        """Scenario for the ns3 simulator."""

        return " ".join(
            (
                "simple-p2p",
                f"--delay={cls.rtt / Time.MS / 2:.0f}ms",
                f"--bandwidth={cls.data_rate // DataRate.MBPS}Mbps",
                "--queue=25",
            )
        )

    @classmethod
    @property
    def timeout(cls) -> int:
        """timeout in s"""

        return 60

    @classmethod
    def to_desc(cls) -> TestDescription:
        return TestDescription(
            name=cls.name,
            abbr=cls.abbreviation,
            desc=cls.desc,
            timeout=cls.timeout,
        )

    @classmethod
    def urlprefix(cls) -> str:
        """URL prefix"""

        return "https://server4:443/"

    @classmethod
    def additional_envs(cls) -> dict[str, Union[str, int, float]]:
        """Additional environment variables."""

        return {}

    @classmethod
    @property
    def additional_containers(cls) -> list[str]:
        return []

    @property
    def www_dir(self) -> Path:
        if not self._www_dir:
            self._www_dir = tempfile.TemporaryDirectory(dir="/tmp", prefix="www_")

        return Path(self._www_dir.name)

    @property
    def download_dir(self) -> Path:
        if not self._download_dir:
            self._download_dir = tempfile.TemporaryDirectory(
                dir="/tmp", prefix="download_"
            )

        return Path(self._download_dir.name)

    @property
    def certs_dir(self) -> Path:
        if not self._cert_dir:
            self._cert_dir = tempfile.TemporaryDirectory(dir="/tmp", prefix="certs_")
            generate_cert_chain(self._cert_dir.name)

        return Path(self._cert_dir.name)

    def _is_valid_keylog(self, filename) -> bool:
        if not os.path.isfile(filename) or os.path.getsize(filename) == 0:
            return False
        with open(filename, "r") as file:
            if not re.search(
                r"^SERVER_HANDSHAKE_TRAFFIC_SECRET", file.read(), re.MULTILINE
            ):
                LOGGER.info("Key log file %s is using incorrect format.", filename)

                return False

        return True

    @property
    def _keylog_file(self) -> Optional[Path]:
        if self._is_valid_keylog(self._client_keylog_file):
            LOGGER.debug("Using the client's key log file.")

            return self._client_keylog_file
        elif self._is_valid_keylog(self._server_keylog_file):
            LOGGER.debug("Using the server's key log file.")

            return self._server_keylog_file

        LOGGER.debug("No key log file found.")

        return None

    @property
    def client_trace(self) -> TraceAnalyzer:
        if not self._client_trace:
            ipv4_client: Optional[str] = None
            ipv6_client: Optional[str] = None
            ipv4_server: Optional[str] = None
            ipv6_server: Optional[str] = None

            for ip_addr in self._client_client_addrs:
                if ip_addr.version == 4:
                    ipv4_client = ip_addr.exploded
                elif ip_addr.version == 6:
                    ipv6_client = ip_addr.exploded

            for ip_addr in self._client_server_addrs:
                if ip_addr.version == 4:
                    ipv4_server = ip_addr.exploded
                elif ip_addr.version == 6:
                    ipv6_server = ip_addr.exploded

            assert (ipv4_client or ipv6_client) and (ipv4_server or ipv6_server)

            self._client_trace = TraceAnalyzer(
                pcap_path=self._sim_log_dir / "trace_node_left.pcap",
                keylog_file=self._keylog_file,
                ip4_client=ipv4_client,
                ip6_client=ipv6_client,
                ip4_server=ipv4_server,
                ip6_server=ipv6_server,
            )

        return self._client_trace

    @property
    def server_trace(self) -> TraceAnalyzer:
        if not self._server_trace:
            ipv4_client: Optional[str] = None
            ipv6_client: Optional[str] = None
            ipv4_server: Optional[str] = None
            ipv6_server: Optional[str] = None

            for ip_addr in self._server_client_addrs:
                if ip_addr.version == 4:
                    ipv4_client = ip_addr.exploded
                elif ip_addr.version == 6:
                    ipv6_client = ip_addr.exploded

            for ip_addr in self._server_server_addrs:
                if ip_addr.version == 4:
                    ipv4_server = ip_addr.exploded
                elif ip_addr.version == 6:
                    ipv6_server = ip_addr.exploded

            assert (ipv4_client or ipv6_client) and (ipv4_server or ipv6_server)

            self._server_trace = TraceAnalyzer(
                pcap_path=self._sim_log_dir / "trace_node_right.pcap",
                keylog_file=self._keylog_file,
                ip4_client=ipv4_client,
                ip6_client=ipv6_client,
                ip4_server=ipv4_server,
                ip6_server=ipv6_server,
            )

        return self._server_trace

    def _generate_random_file(self, size: int, filename_len=10) -> str:
        """See https://www.stefanocappellini.it/generate-pseudorandom-bytes-with-python/ for benchmarks"""
        filename = random_string(filename_len)
        enc = AES.new(os.urandom(32), AES.MODE_OFB, b"a" * 16)
        with (self.www_dir / filename).open("wb") as file:
            file.write(enc.encrypt(b" " * size))
        LOGGER.debug("Generated random file: %s of size: %d", filename, size)

        return filename

    def _retry_sent(self) -> bool:
        return len(self.client_trace.get_retry()) > 0

    def _check_version_and_files(self):
        versions = [hex(int(v, 0)) for v in self._get_versions()]

        if len(versions) != 1:
            raise TestFailed(
                f"Expected exactly one version. Got {versions}",
                ErrorCode.TOO_MANY_VERSIONS,
            )

        if hex(QUIC_VERSION) not in versions:
            raise TestFailed(
                f"Wrong version. Expected {hex(QUIC_VERSION)}, got {versions}",
                ErrorCode.INVALID_VERSION,
            )

        self._check_files()

    def _check_files(self):
        if len(self._files) == 0:
            raise AssertionError("No test files generated.")

        existing_files = [
            file.name
            for file in self.download_dir.iterdir()
            if (self.download_dir / file).is_file()
        ]
        too_many = [file for file in existing_files if file not in self._files]

        if len(too_many) != 0:
            raise TestFailed(
                f"Found unexpected downloaded files: {too_many}. Expected: {self._files}",
                ErrorCode.EXTRA_DOWNLOADED_FILES,
            )

        too_few = [file for file in self._files if file not in existing_files]

        if len(too_few) != 0:
            raise TestFailed(
                f"Missing files: {too_few}",
                ErrorCode.MISSING_DOWNLOADED_FILES,
            )

        for file_name in self._files:
            file_path = self.download_dir / file_name

            if not os.path.isfile(file_path):
                raise TestFailed(
                    f"File {file_path} does not exist.",
                    ErrorCode.MISSING_DOWNLOADED_FILES,
                )

            try:
                size = (self.www_dir / file_name).stat().st_size
                downloaded_size = os.path.getsize(file_path)

                if size != downloaded_size:
                    raise TestFailed(
                        f"File size of {file_path} doesn't match. "
                        f"Original: {size} bytes, downloaded: {downloaded_size} bytes.",
                        ErrorCode.DOWNLOADED_FILE_SIZE_MISSMATCH,
                    )

                if not filecmp.cmp(self.www_dir / file_name, file_path, shallow=False):
                    raise TestFailed(
                        f"File contents of {file_path} do not match.",
                        ErrorCode.DOWNLOADED_FILE_CONTENT_MISSMATCH,
                    )

            except TestFailed as err:
                raise err
            except Exception as exception:
                raise TestFailed(
                    f"Could not compare files {self.www_dir / file_name} and {file_path}: {exception}",
                    ErrorCode.UNKNOWN_ERROR,
                ) from exception

        LOGGER.debug("Check of downloaded files succeeded.")

    def _check_handshakes(self, expected_num):
        """Count the number of QUIC handshakes and check if it equals the expected amount."""
        # Determine the number of handshakes by looking at Initial packets.
        # This is easier, since the SCID of Initial packets doesn't changes.

        num_handshakes = len(
            {
                packet.scid
                for packet in self.server_trace.get_initial(Direction.FROM_SERVER)
            }
        )

        if num_handshakes != expected_num:
            raise TestFailed(
                f"Expected exactly {expected_num} handshake{'' if expected_num == 1 else 's'}."
                f" Got: {num_handshakes}",
                ErrorCode.HANDSHAKE_AMOUNT_MISSMATCH,
            )

    def _get_versions(self) -> set:
        """Get the QUIC versions"""

        return {
            packet.version
            for packet in self.server_trace.get_initial(Direction.FROM_SERVER)
        }

    def _payload_size(self, packets: list) -> int:
        """Get the sum of the payload sizes of all packets"""
        size = 0

        for packet in packets:
            if hasattr(packet, "long_packet_type") or hasattr(
                packet, "long_packet_type_v2"
            ):
                if hasattr(packet, "payload"):  # when keys are available
                    size += len(packet.payload.split(":"))
                else:
                    size += len(packet.remaining_payload.split(":"))
            else:
                if hasattr(packet, "protected_payload"):
                    size += len(packet.protected_payload.split(":"))

        return size

    def _check_traces(self):
        self.server_trace.validate_pcap()
        self.client_trace.validate_pcap()

    def _check_keylog(self):
        if not self._keylog_file:
            raise TestUnsupported("Can't check test result. SSLKEYLOG required.")

    def cleanup(self):
        if self._www_dir:
            self._www_dir.cleanup()
            self._www_dir = None

        if self._download_dir:
            self._download_dir.cleanup()
            self._download_dir = None

        # clear traces
        del self._server_trace
        self._server_trace = None
        del self._client_trace
        self._client_trace = None

    def __del__(self):
        self.cleanup()

    @abc.abstractmethod
    def get_paths(self) -> list[str]:
        pass

    @abc.abstractmethod
    def check(self):
        pass


class Measurement(TestCase):
    _result: Optional[float] = None

    @property
    def result(self) -> Optional[float]:
        return self._result

    @classmethod
    @property
    @abc.abstractmethod
    def theoretical_max_value(cls) -> Union[float, int]:
        """Return the maximum value, that could be reached theoretically in ``unit``."""

    @classmethod
    @property
    @abc.abstractmethod
    def unit(cls) -> str:
        pass

    @classmethod
    @property
    @abc.abstractmethod
    def repetitions(cls) -> int:
        pass

    @classmethod
    def to_desc(cls) -> MeasurementDescription:
        return MeasurementDescription(
            name=cls.name,
            abbr=cls.abbreviation,
            desc=cls.desc,
            timeout=cls.timeout,
            theoretical_max_value=cls.theoretical_max_value,
            repetitions=cls.repetitions,
        )


class TestCaseVersionNegotiation(TestCase):
    @classmethod
    @property
    def name(cls):
        """A longer human and machine readable name. Used e.g. in path names."""

        return "versionnegotiation"

    @classmethod
    @property
    def abbreviation(cls):
        return "V"

    @classmethod
    @property
    def desc(cls):
        return "A version negotiation packet is elicited and acted on."

    def get_paths(self):
        return [""]

    def check(self):
        self._check_traces()
        initials = self.client_trace.get_initial(Direction.FROM_CLIENT)
        dcid = ""

        for packet in initials:
            dcid = packet.dcid

            break

        if dcid == "":
            raise TestFailed(
                "Didn't find an Initial / a DCID.",
                ErrorCode.NO_DCID,
            )

        vnps = self.client_trace.get_vnp()

        for packet in vnps:
            if packet.scid == dcid:
                return

        raise TestFailed(
            "Didn't find a Version Negotiation Packet with matching SCID.",
            ErrorCode.NO_MATCHING_SCID,
        )


class TestCaseHandshake(TestCase):
    @classmethod
    @property
    def name(cls):
        return "handshake"

    @classmethod
    @property
    def abbreviation(cls):
        return "H"

    @classmethod
    @property
    def desc(cls):
        return "Handshake completes successfully."

    def get_paths(self):
        self._files = [self._generate_random_file(1 * FileSize.KiB)]

        return self._files

    def check(self):
        self._check_traces()
        self._check_version_and_files()

        if self._retry_sent():
            raise TestFailed(
                "Didn't expect a Retry to be sent.",
                ErrorCode.UNEXPECTED_RETRY,
            )

        self._check_handshakes(1)


class TestCaseLongRTT(TestCaseHandshake):
    rtt = 1500 * Time.MS
    data_rate = 10 * DataRate.MBPS
    queue_size = 25

    @classmethod
    @property
    def abbreviation(cls):
        return "LR"

    @classmethod
    @property
    def name(cls):
        return "longrtt"

    @classmethod
    def testname(cls, perspective: Perspective):
        return "handshake"

    @classmethod
    @property
    def desc(cls):
        return f"Handshake completes when RTT is very high ({cls.rtt / Time.S:.1f} s)."

    @classmethod
    @property
    def scenario(cls) -> str:
        return " ".join(
            (
                "simple-p2p",
                f"--delay={cls.rtt / Time.MS / 2:.0f}ms",
                f"--bandwidth={cls.data_rate // DataRate.MBPS}Mbps",
                f"--queue={cls.queue_size}",
            )
        )

    def check(self):
        self._check_traces()
        self._check_handshakes(1)
        self._check_version_and_files()

        num_ch = 0

        for packet in self.client_trace.get_initial(Direction.FROM_CLIENT):
            if hasattr(packet, "tls_handshake_type"):
                if packet.tls_handshake_type == "1":
                    num_ch += 1
<<<<<<< HEAD

=======
            # Retransmitted ClientHello does not have
            # tls_handshake_type attribute.  See
            # https://gitlab.com/wireshark/wireshark/-/issues/18696
            # for details.
            elif hasattr(p, "retransmission") or hasattr(p, "overlap"):
                num_ch += 1
>>>>>>> 2693786b
        if num_ch < 2:
            raise TestFailed(
                f"Expected at least 2 ClientHellos. Got: {num_ch}",
                ErrorCode.TOO_LESS_CLIENT_HELLOS,
            )


class TestCaseTransfer(TestCase):
    @classmethod
    @property
    def name(cls):
        return "transfer"

    @classmethod
    @property
    def abbreviation(cls):
        return "DC"

    @classmethod
    @property
    def desc(cls):
        return "Stream data is being sent and received correctly. Connection close completes with a zero error code."

    def get_paths(self):
        self._files = [
            self._generate_random_file(2 * FileSize.MiB),
            self._generate_random_file(3 * FileSize.MiB),
            self._generate_random_file(5 * FileSize.MiB),
        ]

        return self._files

    def check(self):
        self._check_traces()
        self._check_handshakes(1)
        self._check_version_and_files()


class TestCaseChaCha20(TestCase):
    @classmethod
    @property
    def name(cls):
        return "chacha20"

    @classmethod
    def testname(cls, perspective: Perspective):
        return "chacha20"

    @classmethod
    @property
    def abbreviation(cls):
        return "C20"

    @classmethod
    @property
    def desc(cls):
        return "Handshake completes using ChaCha20."

    def get_paths(self):
        self._files = [self._generate_random_file(3 * FileSize.MiB)]

        return self._files

    def check(self):
        self._check_traces()
        self._check_handshakes(1)

        ciphersuites = set()

        for packet in self.client_trace.get_initial(Direction.FROM_CLIENT):
            if hasattr(packet, "tls_handshake_ciphersuite"):
                ciphersuites.add(packet.tls_handshake_ciphersuite)

        if len(ciphersuites) != 1 or (
            "4867" not in ciphersuites and "0x1303" not in ciphersuites
        ):
            logging.info(
                "Expected only ChaCha20 cipher suite to be offered. Got: %s",
                ciphersuites,
            )

        self._check_version_and_files()


class TestCaseMultiplexing(TestCase):
    @classmethod
    @property
    def name(cls):
        return "multiplexing"

    @classmethod
    def testname(cls, perspective: Perspective):
        return "transfer"

    @classmethod
    @property
    def abbreviation(cls):
        return "M"

    @classmethod
    @property
    def desc(cls):
        return "Thousands of files are transferred over a single connection, and server increased stream limits to accomodate client requests."

    def get_paths(self):
        for _ in range(1, 2000):
            self._files.append(self._generate_random_file(32))

        return self._files

    def check(self):
        self._check_keylog()
        self._check_traces()
        self._check_handshakes(1)
        self._check_version_and_files()

        # Check that the server set a bidirectional stream limit <= 1000
        checked_stream_limit = False

        for packet in self.client_trace.get_handshake(Direction.FROM_SERVER):
            if hasattr(packet, "tls.quic.parameter.initial_max_streams_bidi"):
                checked_stream_limit = True
                stream_limit = int(
                    getattr(packet, "tls.quic.parameter.initial_max_streams_bidi")
                )
                LOGGER.debug("Server set bidirectional stream limit: %d", stream_limit)

                if stream_limit > 1000:
                    raise TestFailed(
                        "Server set a stream limit > 1000.",
                        ErrorCode.STREAM_LIMIT_TOO_HIGH,
                    )

        if not checked_stream_limit:
            raise TestFailed(
                "Couldn't check stream limit.",
                ErrorCode.COULD_NOT_CHECK_STREAM_LIMIT,
            )


class TestCaseRetry(TestCase):
    @classmethod
    @property
    def name(cls):
        return "retry"

    @classmethod
    @property
    def abbreviation(cls):
        return "S"

    @classmethod
    @property
    def desc(cls):
        return "Server sends a Retry, and a subsequent connection using the Retry token completes successfully."

    def get_paths(self):
        self._files = [
            self._generate_random_file(10 * FileSize.KiB),
        ]

        return self._files

    def _check_trace(self):
        """Check that (at least) one Retry packet was actually sent."""
        tokens = []
        retries = self.client_trace.get_retry(Direction.FROM_SERVER)

        for packet in retries:
            if not hasattr(packet, "retry_token"):
                raise TestFailed(
                    f"Retry packet doesn't have a retry_token: {packet}",
                    ErrorCode.RETRY_PACKET_WITHOUT_RETRY_TOKEN,
                )

            tokens += [packet.retry_token.replace(":", "")]

        if len(tokens) == 0:
            raise TestFailed(
                "Didn't find any Retry packets.",
                ErrorCode.NO_RETRY_PACKET,
            )

        # check that an Initial packet uses a token sent in the Retry packet(s)
        highest_pn_before_retry = -1

        for packet in self.client_trace.get_initial(Direction.FROM_CLIENT):
            packet_number = int(packet.packet_number)

            if packet.token_length == "0":
                highest_pn_before_retry = max(highest_pn_before_retry, packet_number)

                continue

            if packet_number <= highest_pn_before_retry:
                raise TestFailed(
                    f"Client reset the packet number. Check failed for PN {packet_number}",
                    ErrorCode.PACKET_NUMBER_RESETTED,
                )

            token = packet.token.replace(":", "")

            if token in tokens:
                LOGGER.debug("Check of Retry succeeded. Token used: %s", token)

                return True

        raise TestFailed(
            "Didn't find any Initial packet using a Retry token.",
            ErrorCode.NO_RETRY_PACKET_WITH_RETRY_TOKEN,
        )

    def check(self):
        self._check_traces()
        self._check_handshakes(1)
        self._check_version_and_files()
        self._check_trace()


class TestCaseResumption(TestCase):
    @classmethod
    @property
    def name(cls):
        return "resumption"

    @classmethod
    @property
    def abbreviation(cls):
        return "R"

    @classmethod
    @property
    def desc(cls):
        return "Connection is established using TLS Session Resumption."

    def get_paths(self):
        self._files = [
            self._generate_random_file(5 * FileSize.KiB),
            self._generate_random_file(10 * FileSize.KiB),
        ]

        return self._files

    def check(self):
        self._check_keylog()
        self._check_traces()
        self._check_handshakes(2)

        handshake_packets = self.client_trace.get_handshake(Direction.FROM_SERVER)
        cids = [p.scid for p in handshake_packets]
        first_handshake_has_cert = False

        for packet in handshake_packets:
            if packet.scid == cids[0]:
                if hasattr(packet, "tls_handshake_certificates_length"):
                    first_handshake_has_cert = True
            elif packet.scid == cids[len(cids) - 1]:  # second handshake
                if hasattr(packet, "tls_handshake_certificates_length"):
                    raise TestFailed(
                        "Server sent a Certificate message in the second handshake.",
                        ErrorCode.CERT_MESSAGE_IN_SECOND_HANDSHAKE,
                    )

            else:
                raise TestFailed(
                    "Found handshake packet that neither belongs to the first nor the second handshake.",
                    ErrorCode.DANGLING_HANDSHAKE_PACKET,
                )

        if not first_handshake_has_cert:
            raise TestFailed(
                "Didn't find a Certificate message in the first handshake. That's weird.",
                ErrorCode.NO_CERT_MESSAGE_IN_FIRST_HANDSHAKE,
            )

        self._check_version_and_files()


class TestCaseZeroRTT(TestCase):
    NUM_FILES = 40
    FILESIZE = 32  # in bytes
    FILENAMELEN = 250

    @classmethod
    @property
    def name(cls):
        return "zerortt"

    @classmethod
    @property
    def abbreviation(cls):
        return "Z"

    @classmethod
    @property
    def desc(cls):
        return "0-RTT data is being sent and acted on."

    def get_paths(self):
        for _ in range(self.NUM_FILES):
            self._files.append(
                self._generate_random_file(self.FILESIZE, self.FILENAMELEN)
            )

        return self._files

    def check(self):
        self._check_traces()
        self._check_handshakes(2)
        self._check_version_and_files()

        zero_rtt_size = self._payload_size(self.client_trace.get_0rtt())
        one_rtt_size = self._payload_size(
            self.client_trace.get_1rtt(Direction.FROM_CLIENT)
        )
        LOGGER.debug("0-RTT size: %d", zero_rtt_size)
        LOGGER.debug("1-RTT size: %d", one_rtt_size)

        if zero_rtt_size == 0:
            raise TestFailed(
                "Client didn't send any 0-RTT data.",
                ErrorCode.NO_0RTT_DATA,
            )

        if one_rtt_size > 0.5 * self.FILENAMELEN * self.NUM_FILES:
            raise TestFailed(
                "Client sent too much data in 1-RTT packets.",
                ErrorCode.TOO_MUCH_1RTT_DATA,
            )


class TestCaseHTTP3(TestCase):
    @classmethod
    @property
    def name(cls):
        return "http3"

    @classmethod
    @property
    def abbreviation(cls):
        return "3"

    @classmethod
    @property
    def desc(cls):
        return "An H3 transaction succeeded."

    def get_paths(self):
        self._files = [
            self._generate_random_file(5 * FileSize.KiB),
            self._generate_random_file(10 * FileSize.KiB),
            self._generate_random_file(500 * FileSize.KiB),
        ]

        return self._files

    def check(self):
        self._check_traces()
        self._check_handshakes(1)
        self._check_version_and_files()


class TestCaseAmplificationLimit(TestCase):
    @classmethod
    @property
    def name(cls):
        return "amplificationlimit"

    @classmethod
    def testname(cls, perspective: Perspective):
        return "transfer"

    @classmethod
    @property
    def abbreviation(cls):
        return "A"

    @classmethod
    @property
    def desc(cls):
        return "The server obeys the 3x amplification limit."

    @property
    def certs_dir(self):
        if not self._cert_dir:
            self._cert_dir = tempfile.TemporaryDirectory(dir="/tmp", prefix="certs_")
            generate_cert_chain(self._cert_dir.name, 9)

        return Path(self._cert_dir.name)

    @classmethod
    @property
    def scenario(cls) -> str:
        # Let the ClientHello pass, but drop a bunch of retransmissions afterwards.

        return " ".join(
            (
                "droplist",
                "--delay=15ms",
                f"--bandwidth={cls.data_rate // DataRate.MBPS}Mbps",
                "--queue=25",
                "--drops_to_server=2,3,4,5,6,7",
            )
        )

    def get_paths(self):
        self._files = [self._generate_random_file(5 * FileSize.KiB)]

        return self._files

    def check(self):
        self._check_keylog()
        self._check_traces()
        self._check_handshakes(1)
        self._check_version_and_files()

        # Check the highest offset of CRYPTO frames sent by the server.
        # This way we can make sure that it actually used the provided cert chain.
        max_handshake_offset = 0

        for packet in self.server_trace.get_handshake(Direction.FROM_SERVER):
            if hasattr(packet, "crypto_offset"):
                max_handshake_offset = max(
                    max_handshake_offset,
                    int(packet.crypto_offset) + int(packet.crypto_length),
                )

        if max_handshake_offset < 7500:
            raise TestFailed(
                f"Server sent too little Handshake CRYPTO data ({max_handshake_offset} bytes)."
                " Not using the provided cert chain?",
                ErrorCode.TOO_LITTLE_HANDSHAKE_CRYPTO_DATA,
            )

        LOGGER.debug(
            "Server sent %d bytes in Handshake CRYPTO frames.", max_handshake_offset
        )

        # Check that the server didn't send more than 3-4x what the client sent.
        allowed = 0
        allowed_with_tolerance = 0
        client_sent, server_sent = 0, 0  # only for debug messages
        failed = True
        log_output = list[str]()

        for packet in self.server_trace.get_raw_packets():
            direction = self.server_trace.get_direction(packet)
            packet_type = get_packet_type(packet)

            if packet_type == PacketType.VERSIONNEGOTIATION:
                raise TestFailed(
                    "Didn't expect a Version Negotiation packet.",
                    ErrorCode.UNEXPECTED_VERSION_NEGOTIATION_PACKET,
                )

            packet_size = int(packet.udp.length) - 8  # subtract the UDP header length

            if packet_type == PacketType.INVALID:
                raise TestFailed(
                    "Couldn't determine packet type.",
                    ErrorCode.INVALID_PACKET_TYPE,
                )

            if direction == Direction.FROM_CLIENT:
                if packet_type is PacketType.HANDSHAKE:
                    failed = False

                if packet_type is PacketType.INITIAL:
                    client_sent += packet_size
                    allowed += 3 * packet_size
                    allowed_with_tolerance += 4 * packet_size
                    log_output.append(
                        f"Received a {packet_size} byte Initial packet from the client."
                        f" Amplification limit: {3 * client_sent}"
                    )
            elif direction == Direction.FROM_SERVER:
                server_sent += packet_size
                log_output.append(
                    f"Received a {packet_size} byte Handshake packet from the server."
                    f" Total: {server_sent}"
                )

                if packet_size >= allowed_with_tolerance:
                    log_output.append("Server violated the amplification limit.")

                    break

                if packet_size > allowed:
                    log_output.append(
                        "Server violated the amplification limit, but stayed within 3-4x amplification. Letting it slide."
                    )
                allowed_with_tolerance -= packet_size
                allowed -= packet_size
            else:
                raise TestFailed(
                    "Couldn't determine sender of packet.",
                    ErrorCode.UNKNOWN_SENDER,
                )

        if failed:
            raise TestFailed("\n".join(log_output), ErrorCode.AMPLIFICATION_ERROR)
        else:
            for msg in log_output:
                LOGGER.debug(msg)


class TestCaseBlackhole(TestCase):
    @classmethod
    @property
    def name(cls):
        return "blackhole"

    @classmethod
    def testname(cls, perspective: Perspective):
        return "transfer"

    @classmethod
    @property
    def abbreviation(cls):
        return "B"

    @classmethod
    @property
    def desc(cls):
        return "Transfer succeeds despite underlying network blacking out for a few seconds."

    @classmethod
    @property
    def scenario(cls) -> str:
        return " ".join(
            (
                "blackhole",
                "--delay=15ms",
                f"--bandwidth={cls.data_rate // DataRate.MBPS}Mbps",
                "--queue=25",
                "--on=5s",
                "--off=2s",
            )
        )

    def get_paths(self):
        self._files = [self._generate_random_file(10 * FileSize.MiB)]

        return self._files

    def check(self):
        self._check_traces()
        self._check_handshakes(1)
        self._check_version_and_files()


class TestCaseKeyUpdate(TestCaseHandshake):
    @classmethod
    @property
    def name(cls):
        return "keyupdate"

    @classmethod
    def testname(cls, perspective: Perspective):
        if perspective is Perspective.CLIENT:
            return "keyupdate"

        return "transfer"

    @classmethod
    @property
    def abbreviation(cls):
        return "U"

    @classmethod
    @property
    def desc(cls):
        return "One of the two endpoints updates keys and the peer responds correctly."

    def get_paths(self):
        self._files = [self._generate_random_file(3 * FileSize.MiB)]

        return self._files

    def check(self):
        self._check_keylog()
        self._check_traces()
        self._check_handshakes(1)
        self._check_version_and_files()

        client = {0: 0, 1: 0}
        server = {0: 0, 1: 0}
        try:
            for packet in self.client_trace.get_1rtt(Direction.FROM_CLIENT):
                client[int(packet.key_phase)] += 1

            for packet in self.server_trace.get_1rtt(Direction.FROM_SERVER):
                server[int(packet.key_phase)] += 1
        except Exception as exc:
            raise TestFailed(
                "Failed to read key phase bits. Potentially incorrect SSLKEYLOG?",
                ErrorCode.CRYPTO_ERROR,
            ) from exc

        succeeded = client[1] * server[1] > 0

        log_level = logging.INFO

        if succeeded:
            log_level = logging.DEBUG

        LOGGER.log(
            log_level,
            "Client sent %d key phase 0 and %d key phase 1 packets.",
            client[0],
            client[1],
        )
        LOGGER.log(
            log_level,
            "Server sent %d key phase 0 and %d key phase 1 packets.",
            server[0],
            server[1],
        )

        if not succeeded:
            raise TestFailed(
                "Expected to see packets sent with key phase 1 from both client and server.",
                ErrorCode.CRYPTO_ERROR,
            )


class TestCaseHandshakeLoss(TestCase):
    _num_runs = 50

    @classmethod
    @property
    def name(cls):
        return "handshakeloss"

    @classmethod
    def testname(cls, perspective: Perspective):
        return "multiconnect"

    @classmethod
    @property
    def abbreviation(cls):
        return "L1"

    @classmethod
    @property
    def desc(cls):
        return "Handshake completes under extreme packet loss."

    @classmethod
    @property
    def timeout(cls) -> int:
        return 300

    @classmethod
    @property
    def scenario(cls) -> str:
        return " ".join(
            (
                "drop-rate",
                "--delay=15ms",
                f"--bandwidth={cls.data_rate // DataRate.MBPS}Mbps",
                "--queue=25",
                "--rate_to_server=30",
                "--rate_to_client=30",
            )
        )

    def get_paths(self):
        for _ in range(self._num_runs):
            self._files.append(self._generate_random_file(1 * FileSize.KiB))

        return self._files

    def check(self):
        self._check_traces()
        self._check_handshakes(self._num_runs)
        self._check_version_and_files()


class TestCaseTransferLoss(TestCase):
    @classmethod
    @property
    def name(cls):
        return "transferloss"

    @classmethod
    def testname(cls, perspective: Perspective):
        return "transfer"

    @classmethod
    @property
    def abbreviation(cls):
        return "L2"

    @classmethod
    @property
    def desc(cls):
        return "Transfer completes under moderate packet loss."

    @classmethod
    @property
    def scenario(cls) -> str:
        return " ".join(
            (
                "drop-rate",
                "--delay=15ms",
                f"--bandwidth={cls.data_rate // DataRate.MBPS}Mbps",
                "--queue=25",
                "--rate_to_server=2",
                "--rate_to_client=2",
            )
        )

    def get_paths(self):
        # At a packet loss rate of 2% and a MTU of 1500 bytes, we can expect 27 dropped packets.
        self._files = [self._generate_random_file(2 * FileSize.MiB)]

        return self._files

    def check(self):
        self._check_traces()
        self._check_handshakes(1)
        self._check_version_and_files()


class TestCaseHandshakeCorruption(TestCaseHandshakeLoss):
    @classmethod
    @property
    def name(cls):
        return "handshakecorruption"

    @classmethod
    @property
    def abbreviation(cls):
        return "C1"

    @classmethod
    @property
    def desc(cls):
        return "Handshake completes under extreme packet corruption."

    @classmethod
    @property
    def scenario(cls) -> str:
        return " ".join(
            (
                "corrupt-rate",
                "--delay=15ms",
                f"--bandwidth={cls.data_rate // DataRate.MBPS}Mbps",
                "--queue=25",
                "--rate_to_server=30",
                "--rate_to_client=30",
            )
        )


class TestCaseTransferCorruption(TestCaseTransferLoss):
    @classmethod
    @property
    def name(cls):
        return "transfercorruption"

    @classmethod
    @property
    def abbreviation(cls):
        return "C2"

    @classmethod
    @property
    def desc(cls):
        return "Transfer completes under moderate packet corruption."

    @classmethod
    @property
    def scenario(cls) -> str:
        return " ".join(
            (
                "corrupt-rate",
                "--delay=15ms",
                f"--bandwidth={cls.data_rate // DataRate.MBPS}Mbps",
                "--queue=25",
                "--rate_to_server=2",
                "--rate_to_client=2",
            )
        )


class TestCaseECN(TestCaseHandshake):
    @classmethod
    @property
    def name(cls):
        return "ecn"

    @classmethod
    @property
    def abbreviation(cls):
        return "E"

    def _count_ecn(self, trace):
        ecn = [0] * (max(ECN) + 1)

        for packet in trace:
            e = int(getattr(packet["ip"], "dsfield.ecn"))
            ecn[e] += 1

        for e in ECN:
            LOGGER.debug("%s %d", e, ecn[e])

        return ecn

    def _check_ecn_any(self, e) -> bool:
        return e[ECN.ECT0] != 0 or e[ECN.ECT1] != 0

    def _check_ecn_marks(self, e) -> bool:
        return (
            e[ECN.NONE] == 0
            and e[ECN.CE] == 0
            and ((e[ECN.ECT0] == 0) != (e[ECN.ECT1] == 0))
        )

    def _check_ack_ecn(self, tr) -> bool:
        # NOTE: We only check whether the trace contains any ACK-ECN information, not whether it is valid

        for p in tr:
            if hasattr(p["quic"], "ack.ect0_count"):
                return True

        return False

    def check(self):
        self._check_keylog()
        self._check_traces()

        super(TestCaseECN, self).check()

        tr_client = self.client_trace._get_packets(
            self.client_trace._get_direction_filter(Direction.FROM_CLIENT) + " quic"
        )
        ecn = self._count_ecn(tr_client)
        ecn_client_any_marked = self._check_ecn_any(ecn)
        ecn_client_all_ok = self._check_ecn_marks(ecn)
        ack_ecn_client_ok = self._check_ack_ecn(tr_client)

        tr_server = self.server_trace._get_packets(
            self.server_trace._get_direction_filter(Direction.FROM_SERVER) + " quic"
        )
        ecn = self._count_ecn(tr_server)
        ecn_server_any_marked = self._check_ecn_any(ecn)
        ecn_server_all_ok = self._check_ecn_marks(ecn)
        ack_ecn_server_ok = self._check_ack_ecn(tr_server)

        msgs = list[str]()

        if ecn_client_any_marked is False:
            msgs.append("Client did not mark any packets ECT(0) or ECT(1)")
        else:
            if ack_ecn_server_ok is False:
                msgs.append("Server did not send any ACK-ECN frames")
            elif ecn_client_all_ok is False:
                msgs.append(
                    "Not all client packets were consistently marked with ECT(0) or ECT(1)"
                )

        if ecn_server_any_marked is False:
            msgs.append("Server did not mark any packets ECT(0) or ECT(1)")
        else:
            if ack_ecn_client_ok is False:
                msgs.append("Client did not send any ACK-ECN frames")
            elif ecn_server_all_ok is False:
                msgs.append(
                    "Not all server packets were consistently marked with ECT(0) or ECT(1)"
                )

        if (
            ecn_client_all_ok
            and ecn_server_all_ok
            and ack_ecn_client_ok
            and ack_ecn_server_ok
        ):
            return

        raise TestFailed("\n".join(msgs), ErrorCode.ECN_ERROR)


class TestCasePortRebinding(TestCaseTransfer):
    @classmethod
    @property
    def name(cls):
        return "rebind-port"

    @classmethod
    @property
    def abbreviation(cls):
        return "BP"

    @classmethod
    def testname(cls, perspective: Perspective):
        return "transfer"

    @classmethod
    @property
    def desc(cls):
        return "Transfer completes under frequent port rebindings on the client side."

    def get_paths(self):
        self._files = [
            self._generate_random_file(10 * FileSize.MiB),
        ]

        return self._files

    @classmethod
    @property
    def scenario(cls) -> str:
        return " ".join(
            (
                "rebind",
                "--delay=15ms",
                f"--bandwidth={cls.data_rate // DataRate.MBPS}Mbps",
                "--queue=25",
                "--first-rebind=1s",
                "--rebind-freq=5s",
            )
        )

    def check(self):
        self._check_keylog()
        self._check_traces()
        super(TestCasePortRebinding, self).check()

        tr_server = self.server_trace._get_packets(
            self.server_trace._get_direction_filter(Direction.FROM_SERVER) + " quic"
        )

        ports = list(set(getattr(p["udp"], "dstport") for p in tr_server))

        LOGGER.info("Server saw these client ports: %s", ports)

        if len(ports) <= 1:
            raise TestFailed(
                "Server saw only a single client port in use; test broken?",
                ErrorCode.UNKNOWN_ERROR,
            )

        last = None
        num_migrations = 0

        for p in tr_server:
            cur = (
                getattr(p["ipv6"], "dst")
                if "IPV6" in str(p.layers)
                else getattr(p["ip"], "dst"),
                int(getattr(p["udp"], "dstport")),
            )

            if last is None:
                last = cur

                continue

            if last != cur:
                last = cur
                num_migrations += 1
                # packet to different IP/port, should have a PATH_CHALLENGE frame

                if hasattr(p["quic"], "path_challenge.data") is False:
                    raise TestFailed(
                        f"First server packet to new client destination {cur} did not contain"
                        f" a PATH_CHALLENGE frame.\n"
                        f"{p['quic']}",
                        ErrorCode.MISSING_PATH_CHALLENGE_FRAME,
                    )

        tr_client = self.client_trace._get_packets(
            self.client_trace._get_direction_filter(Direction.FROM_CLIENT) + " quic"
        )

        challenges = list(
            set(
                getattr(p["quic"], "path_challenge.data")
                for p in tr_server
                if hasattr(p["quic"], "path_challenge.data")
            )
        )

        if len(challenges) < num_migrations:
            raise TestFailed(
                f"Saw {len(challenges)} migrations, "
                f"but only {num_migrations} unique PATH_CHALLENGE frames",
                ErrorCode.TOO_FEW_PATH_CHALLENGE_FRAMES,
            )

        responses = list(
            set(
                getattr(p["quic"], "path_response.data")
                for p in tr_client
                if hasattr(p["quic"], "path_response.data")
            )
        )

        unresponded = [c for c in challenges if c not in responses]

        if unresponded:
            raise TestFailed(
                f"PATH_CHALLENGE without a PATH_RESPONSE: {unresponded}",
                ErrorCode.MISSING_PATH_RESPONSE,
            )


class TestCaseAddressRebinding(TestCasePortRebinding):
    @classmethod
    @property
    def name(cls):
        return "rebind-addr"

    @classmethod
    @property
    def abbreviation(cls):
        return "BA"

    @classmethod
    @property
    def desc(cls):
        return "Transfer completes under frequent IP address and port rebindings on the client side."

    @classmethod
    @property
    def scenario(cls) -> str:
        """Scenario for the ns3 simulator"""

        return (
            super(TestCaseAddressRebinding, TestCaseAddressRebinding).scenario
            + " --rebind-addr"
        )

    def check(self):
        self._check_keylog()
        self._check_traces()

        tr_server = self.server_trace._get_packets(
            self.server_trace._get_direction_filter(Direction.FROM_SERVER) + " quic"
        )

        ips = set()

        for p in tr_server:
            ip_vers = "ip"

            if "IPV6" in str(p.layers):
                ip_vers = "ipv6"
            ips.add(getattr(p[ip_vers], "dst"))

        LOGGER.info("Server saw these client addresses: %s", ips)

        if len(ips) <= 1:
            raise TestFailed(
                "Server saw only a single client IP address in use; test broken?",
                ErrorCode.UNKNOWN_ERROR,
            )

        super(TestCaseAddressRebinding, self).check()


class TestCaseIPv6(TestCaseTransfer):
    @classmethod
    @property
    def name(cls):
        return "ipv6"

    @classmethod
    @property
    def abbreviation(cls):
        return "6"

    @classmethod
    def testname(cls, perspective: Perspective):
        return "transfer"

    @staticmethod
    def urlprefix() -> str:
        return "https://server6:443/"

    @classmethod
    @property
    def desc(cls):
        return "A transfer across an IPv6-only network succeeded."

    def get_paths(self):
        self._files = [
            self._generate_random_file(5 * FileSize.KiB),
            self._generate_random_file(10 * FileSize.KiB),
        ]

        return self._files

    def check(self):
        super().check()

        tr_server = self.server_trace._get_packets(
            self.server_trace._get_direction_filter(Direction.FROM_SERVER)
            + " quic && ip"
        )

        if tr_server:
            raise TestFailed(
                f"Packet trace contains {len(tr_server)} IPv4 packets.",
                ErrorCode.IPV4_PACKETS_IN_TRACE,
            )


class TestCaseConnectionMigration(TestCaseAddressRebinding):
    @classmethod
    @property
    def name(cls):
        return "connectionmigration"

    @classmethod
    @property
    def abbreviation(cls):
        return "CM"

    @classmethod
    def testname(cls, perspective: Perspective):
        if perspective is Perspective.CLIENT:
            return "connectionmigration"

        return "transfer"

    @classmethod
    @property
    def desc(cls):
        return "A transfer succeeded during which the client performed an active migration."

    @classmethod
    @property
    def scenario(cls) -> str:
        return super(TestCaseTransfer, TestCaseTransfer).scenario

    def get_paths(self):
        self._files = [
            self._generate_random_file(2 * FileSize.MiB),
        ]

        return self._files

    def check(self):
        # The parent check() method ensures that the client changed addresses
        # and that PATH_CHALLENGE/RESPONSE frames were sent and received
        super().check()

        tr_client = self.client_trace._get_packets(
            self.client_trace._get_direction_filter(Direction.FROM_CLIENT) + " quic"
        )

        last = None
        dcid = None

        for p in tr_client:
            cur = (
                getattr(p["ipv6"], "src")
                if "IPV6" in str(p.layers)
                else getattr(p["ip"], "src"),
                int(getattr(p["udp"], "srcport")),
            )

            if last is None:
                last = cur
                dcid = getattr(p["quic"], "dcid")

                continue

            if last != cur:
                last = cur
                # packet to different IP/port, should have a new DCID

                if dcid == getattr(p["quic"], "dcid"):
                    raise TestFailed(
                        f"First client packet during active migration to {cur}"
                        f" used previous DCID {dcid}.\n"
                        f"{p['quic']}",
                        ErrorCode.REUSING_OLD_DCID,
                    )

                dcid = getattr(p["quic"], "dcid")
                LOGGER.info(
                    "DCID changed to %s during active migration to %s", dcid, cur
                )


class TestCaseV2(TestCase):
    @classmethod
    @property
    def name(cls):
        return "v2"

    @classmethod
    @property
    def abbreviation(cls):
        return "V2"

    @classmethod
    @property
    def desc(cls):
        return "Server should select QUIC v2 in compatible version negotiation."

    def get_paths(self):
        self._files = [self._generate_random_file(1 * FileSize.KiB)]
        return self._files

    def check(self):
        # Client should initially send QUIC v1 packet.  It may send
        # QUIC v2 packet.
        versions = self._get_packet_versions(
            self.client_trace.get_initial(Direction.FROM_CLIENT)
        )
        breakpoint()
        if QUIC_VERSION not in versions:
            raise TestFailed(
                f"Wrong version in client Initial. Expected {hex(QUIC_VERSION)}, got {', '.join(hex(v) for v in versions)}",
                ErrorCode.WRONG_VERSION,
            )

        # Server Initial packets should have QUIC v2.  It may send
        # QUIC v1 packet before sending CRYPTO frame.
        versions = self._get_packet_versions(
            self.server_trace.get_initial(Direction.FROM_SERVER)
        )
        if QUIC_V1 not in versions:
            raise TestFailed(
                f"Wrong version in server Initial. Expected {hex(QUIC_V1)}, got {', '.join(hex(v) for v in versions)}",
                ErrorCode.WRONG_VERSION,
            )

        # Client should use QUIC v2 for all Handshake packets.
        versions = self._get_packet_versions(
            self.client_trace.get_handshake(Direction.FROM_CLIENT)
        )
        if len(versions) != 1:
            raise TestFailed(
                f"Expected exactly one version in client Handshake. Got {', '.join(hex(v) for v in versions)}",
                ErrorCode.TOO_MANY_VERSIONS,
            )
        if QUIC_V1 not in versions:
            raise TestFailed(
                f"Wrong version in client Handshake. Expected {hex(QUIC_V1)}, got {', '.join(hex(v) for v in versions)}",
                ErrorCode.TOO_MANY_VERSIONS,
            )

        # Server should use QUIC v2 for all Handshake packets.
        versions = self._get_packet_versions(
            self.server_trace.get_handshake(Direction.FROM_SERVER)
        )
        if len(versions) != 1:
            raise TestFailed(
                f"Expected exactly one version in server Handshake. Got {versions}",
                ErrorCode.TOO_MANY_VERSIONS,
            )
        if QUIC_V1 not in versions:
            raise TestFailed(
                f"Wrong version in server Handshake. Expected {QUIC_V1}, got {', '.join(hex(v) for v in versions)}",
                ErrorCode.WRONG_VERSION,
            )

        self._check_files()

    def _get_packet_versions(self, packets: list) -> set:
        """Get a set of QUIC versions from packets."""
        return set([hex(int(p.version, 0)) for p in packets])


class MeasurementGoodput(Measurement):
    FILESIZE = 10 * FileSize.MiB

    @classmethod
    @property
    def name(cls):
        return "goodput"

    @classmethod
    @property
    def unit(cls) -> str:
        return "kbps"

    @classmethod
    def testname(cls, perspective: Perspective):
        return "transfer"

    @classmethod
    @property
    def abbreviation(cls):
        return "G"

    @classmethod
    @property
    def desc(cls):
        return "Measures connection goodput over a 10Mbps link."

    @classmethod
    @property
    def theoretical_max_value(cls):
        return cls.data_rate / DataRate.KBPS
        # return 1 / ((1 / cls.data_rate) + (cls.rtt / cls.FILESIZE)) / DataRate.KBPS

    @classmethod
    @property
    def repetitions(cls) -> int:
        return 10

    def get_paths(self):
        self._files = [self._generate_random_file(self.FILESIZE)]

        return self._files

    def check(self):
        self._check_traces()
        self._check_handshakes(1)
        self._check_version_and_files()

        _packets, first, last = self._client_trace().get_1rtt_sniff_times(Direction.FROM_SERVER)
        time = (last - first)

        if not time:
            raise TestFailed(
                "No time difference between first an last packet.",
                ErrorCode.NO_TIME_DIFFERENCE,
            )

        time_ms = time.total_seconds() * 1000
        goodput_kbps = (8 * self.FILESIZE) / time_ms
        LOGGER.debug(
            "Transferring %d MiB took %d ms. Goodput: %d kbps",
            self.FILESIZE / FileSize.MiB,
            time_ms,
            goodput_kbps,
        )
        self._result = goodput_kbps


class MeasurementCrossTraffic(MeasurementGoodput):
    FILESIZE = 25 * FileSize.MiB

    @classmethod
    @property
    def name(cls):
        return "crosstraffic"

    @classmethod
    @property
    def abbreviation(cls):
        return "C"

    @classmethod
    @property
    def desc(cls):
        return "Measures goodput over a 10Mbps link when competing with a TCP (cubic) connection."

    @classmethod
    @property
    def timeout(cls) -> int:
        return 180

    @staticmethod
    def additional_envs() -> dict[str, Union[str, int, float]]:
        return {"IPERF_CONGESTION": "cubic"}

    @classmethod
    @property
    def additional_containers(cls) -> list[str]:
        return ["iperf_server", "iperf_client"]


class MeasurementTerrestrial(MeasurementGoodput):
    FILESIZE = 10 * FileSize.MiB
    data_rate = 20 * DataRate.MBPS

    @classmethod
    @property
    def name(cls):
        return "terrestrial"

    @classmethod
    @property
    def abbreviation(cls):
        return "T"

    @classmethod
    @property
    def desc(cls):
        return f"Measures connection goodput over a {int(cls.data_rate // DataRate.MBPS)} Mbps link."


class MeasurementSatellite(MeasurementTerrestrial):
    rtt = 600 * Time.MS
    forward_data_rate = 20 * DataRate.MBPS
    return_data_rate = 2 * DataRate.MBPS
    queue_size = 25

    @classmethod
    @property
    def name(cls):
        return "sat"

    @classmethod
    @property
    def abbreviation(cls):
        return "SAT"

    @classmethod
    @property
    def desc(cls):
        return (
            "Measures connection goodput over a satellite link. "
            f"File: {int(cls.FILESIZE / FileSize.MiB)} MiB; "
            f"RTT: {cls.rtt / Time.MS:.0f} ms; "
            f"Data Rate: {cls.forward_data_rate // DataRate.MBPS}/{cls.return_data_rate // DataRate.MBPS} Mbps; "
        )

    @classmethod
    @property
    def theoretical_max_value(cls):
        return cls.forward_data_rate / DataRate.KBPS

    @classmethod
    @property
    def scenario(cls) -> str:
        return (
            "asymmetric-p2p "
            f"--delay={cls.rtt / Time.MS // 2}ms "
            f"--forward-data-rate={cls.forward_data_rate // DataRate.MBPS}Mbps "
            f"--return-data-rate={cls.return_data_rate // DataRate.MBPS}Mbps "
            f"--forward-queue={cls.queue_size} "
            f"--return-queue={cls.queue_size}"
        )

    @classmethod
    @property
    def timeout(cls) -> int:
        """timeout in s"""

        return 120


class MeasurementSatelliteLoss(MeasurementSatellite):

    drop_rate_percent: ClassVar[int] = 1

    @classmethod
    @property
    def name(cls):
        return "satloss"

    @classmethod
    @property
    def abbreviation(cls):
        return "SATL"

    @classmethod
    @property
    def desc(cls):
        return (
            "Measures connection goodput over a lossy satellite link. "
            f"File: {int(cls.FILESIZE / FileSize.MiB)} MiB; "
            f"RTT: {cls.rtt / Time.MS:.0f} ms; "
            f"Data Rate: {cls.forward_data_rate // DataRate.MBPS}/{cls.return_data_rate // DataRate.MBPS} Mbps; "
            f"Loss Rate: {cls.drop_rate_percent} %"
        )

    #  @classmethod
    #  @property
    #  def theoretical_max_value(cls):
    #      return cls.forward_data_rate * (1 - cls.drop_rate_percent / 100) / DataRate.KBPS

    @classmethod
    @property
    def scenario(cls) -> str:
        return (
            f"{super().scenario} "
            f"--drop-rate-to-server={cls.drop_rate_percent} "
            f"--drop-rate-to-client={cls.drop_rate_percent} "
        )

    @classmethod
    @property
    def timeout(cls) -> int:
        """timeout in s"""

        return super().timeout * 3


class MeasurementRealLink(MeasurementGoodput):
    forward_data_rate: int
    return_data_rate: int
    rtt = None

    @classmethod
    @property
    def name(cls):
        return "realLink"

    @classmethod
    @property
    def abbreviation(cls):
        return "LNK"

    @classmethod
    @property
    def desc(cls):
        return (
            "Measures connection goodput over a real network link. "
            f"File: {int(cls.FILESIZE / FileSize.MiB)} MiB; "
        )

    @classmethod
    @property
    def theoretical_max_value(cls):
        return cls.forward_data_rate / DataRate.KBPS

    @classmethod
    @property
    def client_docker_host(cls) -> str:
        """The Docker URL to the remote host, where the client should be deployed."""

        return "remote_client"

    @classmethod
    @property
    def server_docker_host(cls) -> str:
        """The Docker URL to the remote host, where the server should be deployed."""

        return "remote_server"

    @classmethod
    @property
    def timeout(cls) -> int:
        """timeout in s"""

        return 120

    @classmethod
    @property
    def repetitions(cls) -> int:
        return 5


class MeasurementStarlink(MeasurementRealLink):
    """Measurement over a starlink connection."""

    # https://www.starlink.com/faq : 50..150 Mbit/s
    forward_data_rate = 150 * DataRate.MBPS
    return_data_rate = 150 * DataRate.MBPS

    @classmethod
    @property
    def name(cls):
        return "starlink"

    @classmethod
    @property
    def abbreviation(cls):
        return "SL"

    @classmethod
    @property
    def desc(cls):
        return (
            "Measures connection goodput over a starlink network link (LEO). "
            f"File: {int(cls.FILESIZE / FileSize.MiB)} MiB; "
        )

    @classmethod
    @property
    def client_docker_host(cls) -> str:
        return "starlink_client"


class MeasurementAstra(MeasurementRealLink):
    forward_data_rate = 20 * DataRate.MBPS
    return_data_rate = 2 * DataRate.MBPS

    @classmethod
    @property
    def name(cls):
        return "astra"

    @classmethod
    @property
    def abbreviation(cls):
        return "AST"

    @classmethod
    @property
    def desc(cls):
        return (
            "Measures connection goodput over an astra network link (GEO). "
            f"File: {int(cls.FILESIZE / FileSize.MiB)} MiB; "
            f"Data Rate: 20/2 MiB"
        )

    @classmethod
    @property
    def client_docker_host(cls) -> str:
        return "astra_client"


class MeasurementEutelsat(MeasurementRealLink):
    forward_data_rate = 50 * DataRate.MBPS
    return_data_rate = 5 * DataRate.MBPS

    @classmethod
    @property
    def name(cls):
        return "eutelsat"

    @classmethod
    @property
    def abbreviation(cls):
        return "EUT"

    @classmethod
    @property
    def desc(cls):
        return (
            "Measures connection goodput over a eutelsat network link (GEO). "
            f"File: {int(cls.FILESIZE / FileSize.MiB)} MiB; "
            f"Data Rate: 50/5 MiB"
        )

    @classmethod
    @property
    def client_docker_host(cls) -> str:
        return "eutelsat_client"


TESTCASES: list[Type[TestCase]] = [
    TestCaseHandshake,
    TestCaseTransfer,
    TestCaseLongRTT,
    TestCaseChaCha20,
    TestCaseMultiplexing,
    TestCaseRetry,
    TestCaseResumption,
    TestCaseZeroRTT,
    TestCaseHTTP3,
    TestCaseBlackhole,
    TestCaseKeyUpdate,
    TestCaseECN,
    TestCaseAmplificationLimit,
    TestCaseHandshakeLoss,
    TestCaseTransferLoss,
    TestCaseHandshakeCorruption,
    TestCaseTransferCorruption,
    TestCaseIPv6,
    TestCaseV2,
    # The next three tests are disabled due to Wireshark not being able
    # to decrypt packets sent on the new path.
    # TestCasePortRebinding,
    # TestCaseAddressRebinding,
    # TestCaseConnectionMigration,
]

MEASUREMENTS: list[Type[Measurement]] = [
    MeasurementGoodput,
    MeasurementCrossTraffic,
    MeasurementTerrestrial,
    MeasurementSatellite,
    MeasurementSatelliteLoss,
    MeasurementRealLink,
    MeasurementStarlink,
    MeasurementAstra,
    MeasurementEutelsat,
]<|MERGE_RESOLUTION|>--- conflicted
+++ resolved
@@ -618,16 +618,12 @@
             if hasattr(packet, "tls_handshake_type"):
                 if packet.tls_handshake_type == "1":
                     num_ch += 1
-<<<<<<< HEAD
-
-=======
             # Retransmitted ClientHello does not have
             # tls_handshake_type attribute.  See
             # https://gitlab.com/wireshark/wireshark/-/issues/18696
             # for details.
-            elif hasattr(p, "retransmission") or hasattr(p, "overlap"):
+            elif hasattr(packet, "retransmission") or hasattr(packet, "overlap"):
                 num_ch += 1
->>>>>>> 2693786b
         if num_ch < 2:
             raise TestFailed(
                 f"Expected at least 2 ClientHellos. Got: {num_ch}",

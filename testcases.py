--- conflicted
+++ resolved
@@ -7,7 +7,6 @@
 import subprocess
 import sys
 import tempfile
-<<<<<<< HEAD
 from datetime import datetime, timedelta
 from pathlib import Path
 from typing import ClassVar, Optional, Type, Union
@@ -24,23 +23,10 @@
     PacketType,
     TraceAnalyzer,
     get_packet_type,
-    QUIC_V2_DRAFT,
+    QUIC_V1,
 )
 from units import DataRate, FileSize, Time
 from utils import LOGGER, random_string
-=======
-from datetime import timedelta
-from enum import Enum, IntEnum
-from trace import Direction, PacketType, TraceAnalyzer, get_direction, get_packet_type, QUIC_V2
-from typing import List
-
-from Crypto.Cipher import AES
-
-from result import TestResult
-
-KB = 1 << 10
-MB = 1 << 20
->>>>>>> 36174a55
 
 QUIC_DRAFT = 34  # draft-34
 QUIC_VERSION = 0x1
@@ -1860,17 +1846,10 @@
         versions = self._get_packet_versions(
             self.server_trace.get_initial(Direction.FROM_SERVER)
         )
-<<<<<<< HEAD
-        if QUIC_V2_DRAFT not in versions:
-            raise TestFailed(
-                f"Wrong version in server Initial. Expected {hex(QUIC_V2_DRAFT)}, got {', '.join(hex(v) for v in versions)}",
+        if QUIC_V1 not in versions:
+            raise TestFailed(
+                f"Wrong version in server Initial. Expected {hex(QUIC_V1)}, got {', '.join(hex(v) for v in versions)}",
                 ErrorCode.WRONG_VERSION,
-=======
-        if QUIC_V2 not in versions:
-            logging.info(
-                "Wrong version in server Initial. Expected %s, got %s",
-                QUIC_V2, versions
->>>>>>> 36174a55
             )
 
         # Client should use QUIC v2 for all Handshake packets.
@@ -1882,18 +1861,10 @@
                 f"Expected exactly one version in client Handshake. Got {', '.join(hex(v) for v in versions)}",
                 ErrorCode.TOO_MANY_VERSIONS,
             )
-<<<<<<< HEAD
-        if QUIC_V2_DRAFT not in versions:
-            raise TestFailed(
-                f"Wrong version in client Handshake. Expected {hex(QUIC_V2_DRAFT)}, got {', '.join(hex(v) for v in versions)}",
+        if QUIC_V1 not in versions:
+            raise TestFailed(
+                f"Wrong version in client Handshake. Expected {hex(QUIC_V1)}, got {', '.join(hex(v) for v in versions)}",
                 ErrorCode.TOO_MANY_VERSIONS,
-=======
-            return TestResult.FAILED
-        if QUIC_V2 not in versions:
-            logging.info(
-                "Wrong version in client Handshake. Expected %s, got %s",
-                QUIC_V2, versions
->>>>>>> 36174a55
             )
 
         # Server should use QUIC v2 for all Handshake packets.
@@ -1905,18 +1876,10 @@
                 f"Expected exactly one version in server Handshake. Got {versions}",
                 ErrorCode.TOO_MANY_VERSIONS,
             )
-<<<<<<< HEAD
-        if QUIC_V2_DRAFT not in versions:
-            raise TestFailed(
-                f"Wrong version in server Handshake. Expected {QUIC_V2_DRAFT}, got {', '.join(hex(v) for v in versions)}",
+        if QUIC_V1 not in versions:
+            raise TestFailed(
+                f"Wrong version in server Handshake. Expected {QUIC_V1}, got {', '.join(hex(v) for v in versions)}",
                 ErrorCode.WRONG_VERSION,
-=======
-            return TestResult.FAILED
-        if QUIC_V2 not in versions:
-            logging.info(
-                "Wrong version in server Handshake. Expected %s, got %s",
-                QUIC_V2, versions
->>>>>>> 36174a55
             )
 
         self._check_files()

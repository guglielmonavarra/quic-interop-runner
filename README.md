--- conflicted
+++ resolved
@@ -90,8 +90,7 @@
 
 * **Handshake Loss** (`multiconnect`): Tests resilience of the handshake to high loss. The client is expected to establish multiple connections, sequential or in parallel, and use each connection to download a single file.
 
-<<<<<<< HEAD
-* **V2** (`v2`): In this test, client starts connecting server in QUIC v1 with `version_information` transport parameter that includes QUIC v2 (`0x709a50c4`) in `other_versions` field.  Server should select QUIC v2 in compatible version negotiation.  Client is expected to download one small file in QUIC v2.
+* **V2** (`v2`): In this test, client starts connecting server in QUIC v1 with `version_information` transport parameter that includes QUIC v2 (`0x6b3343cf`) in `other_versions` field.  Server should select QUIC v2 in compatible version negotiation.  Client is expected to download one small file in QUIC v2.
 
 ## Measurements
 
@@ -124,7 +123,4 @@
 
 to plot the offset plots for all measurements.
 
-Interactive help and more description should be available for all scripts using the `--help` flag.
-=======
-* **V2** (`v2`): In this test, client starts connecting server in QUIC v1 with `version_information` transport parameter that includes QUIC v2 (`0x6b3343cf`) in `other_versions` field.  Server should select QUIC v2 in compatible version negotiation.  Client is expected to download one small file in QUIC v2.
->>>>>>> 36174a55
+Interactive help and more description should be available for all scripts using the `--help` flag.